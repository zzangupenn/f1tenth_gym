--- conflicted
+++ resolved
@@ -1,13 +1,10 @@
 from setuptools import setup
 
 setup(name='f110_gym',
-      version='0.2',
+      version='0.2.1',
       author='Hongrui Zheng',
       author_email='billyzheng.bz@gmail.com',
       url='https://f1tenth.org',
-<<<<<<< HEAD
-      install_requires=['gym', 'numpy', 'Pillow', 'scipy', 'numba', 'pyyaml', 'pyglet', 'pyopengl']
-=======
       install_requires=['gym==0.19.0',
                         'numpy==1.20.0',
                         'Pillow>=8.3.2',
@@ -16,5 +13,4 @@
                         'pyyaml>=5.4',
                         'pyglet',
                         'pyopengl']
->>>>>>> 5c40933c
       )